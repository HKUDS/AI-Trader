import asyncio
import json
import os
from datetime import datetime, timedelta
from pathlib import Path

from dotenv import load_dotenv

load_dotenv()

from prompts.agent_prompt import all_nasdaq_100_symbols
# Import tools and prompts
from tools.general_tools import get_config_value, write_config_value

# Agent class mapping table - for dynamic import and instantiation
AGENT_REGISTRY = {
<<<<<<< HEAD
    "BaseAgent": {"module": "agent.base_agent.base_agent", "class": "BaseAgent"},
    "BaseAgentAStock": {"module": "agent.base_agent_astock.base_agent_astock", "class": "BaseAgentAStock"},
=======
    "BaseAgent": {
        "module": "agent.base_agent.base_agent",
        "class": "BaseAgent"
    },
    "BaseAgent_Hour": {
        "module": "agent.base_agent.base_agent_hour",
        "class": "BaseAgent_Hour"
    },
>>>>>>> e328be66
}


def get_agent_class(agent_type):
    """
    Dynamically import and return the corresponding class based on agent type name

    Args:
        agent_type: Agent type name (e.g., "BaseAgent")

    Returns:
        Agent class

    Raises:
        ValueError: If agent type is not supported
        ImportError: If unable to import agent module
    """
    if agent_type not in AGENT_REGISTRY:
        supported_types = ", ".join(AGENT_REGISTRY.keys())
        raise ValueError(f"❌ Unsupported agent type: {agent_type}\n" f"   Supported types: {supported_types}")

    agent_info = AGENT_REGISTRY[agent_type]
    module_path = agent_info["module"]
    class_name = agent_info["class"]

    try:
        # Dynamic import module
        import importlib

        module = importlib.import_module(module_path)
        agent_class = getattr(module, class_name)
        print(f"✅ Successfully loaded Agent class: {agent_type} (from {module_path})")
        return agent_class
    except ImportError as e:
        raise ImportError(f"❌ Unable to import agent module {module_path}: {e}")
    except AttributeError as e:
        raise AttributeError(f"❌ Class {class_name} not found in module {module_path}: {e}")


def load_config(config_path=None):
    """
    Load configuration file from configs directory

    Args:
        config_path: Configuration file path, if None use default config

    Returns:
        dict: Configuration dictionary
    """
    if config_path is None:
        # Default configuration file path
        config_path = Path(__file__).parent / "configs" / "default_config.json"
    else:
        config_path = Path(config_path)

    if not config_path.exists():
        print(f"❌ Configuration file does not exist: {config_path}")
        exit(1)

    try:
        with open(config_path, "r", encoding="utf-8") as f:
            config = json.load(f)
        print(f"✅ Successfully loaded configuration file: {config_path}")
        return config
    except json.JSONDecodeError as e:
        print(f"❌ Configuration file JSON format error: {e}")
        exit(1)
    except Exception as e:
        print(f"❌ Failed to load configuration file: {e}")
        exit(1)


async def main(config_path=None):
    """Run trading experiment using BaseAgent class

    Args:
        config_path: Configuration file path, if None use default config
    """
    # Load configuration file
    config = load_config(config_path)

    # Get Agent type
    agent_type = config.get("agent_type", "BaseAgent")
    try:
        AgentClass = get_agent_class(agent_type)
    except (ValueError, ImportError, AttributeError) as e:
        print(str(e))
        exit(1)

    # Get market type from configuration
    market = config.get("market", "us")
    # Auto-detect market from agent_type (BaseAgentAStock always uses CN market)
    if agent_type == "BaseAgentAStock":
        market = "cn"
    print(f"🌍 Market type: {'A-shares (China)' if market == 'cn' else 'US stocks'}")

    # Get date range from configuration file
    INIT_DATE = config["date_range"]["init_date"]
    END_DATE = config["date_range"]["end_date"]

    # Environment variables can override dates in configuration file
    if os.getenv("INIT_DATE"):
        INIT_DATE = os.getenv("INIT_DATE")
        print(f"⚠️  Using environment variable to override INIT_DATE: {INIT_DATE}")
    if os.getenv("END_DATE"):
        END_DATE = os.getenv("END_DATE")
        print(f"⚠️  Using environment variable to override END_DATE: {END_DATE}")

    # Validate date range
    # Support both YYYY-MM-DD and YYYY-MM-DD HH:MM:SS formats
    if ' ' in INIT_DATE:
        INIT_DATE_obj = datetime.strptime(INIT_DATE, "%Y-%m-%d %H:%M:%S")
    else:
        INIT_DATE_obj = datetime.strptime(INIT_DATE, "%Y-%m-%d")
    
    if ' ' in END_DATE:
        END_DATE_obj = datetime.strptime(END_DATE, "%Y-%m-%d %H:%M:%S")
    else:
        END_DATE_obj = datetime.strptime(END_DATE, "%Y-%m-%d")
    
    if INIT_DATE_obj > END_DATE_obj:
        print("❌ INIT_DATE is greater than END_DATE")
        exit(1)

    # Get model list from configuration file (only select enabled models)
    enabled_models = [model for model in config["models"] if model.get("enabled", True)]

    # Get agent configuration
    agent_config = config.get("agent_config", {})
    log_config = config.get("log_config", {})
    max_steps = agent_config.get("max_steps", 10)
    max_retries = agent_config.get("max_retries", 3)
    base_delay = agent_config.get("base_delay", 0.5)
    initial_cash = agent_config.get("initial_cash", 10000.0)

    # Display enabled model information
    model_names = [m.get("name", m.get("signature")) for m in enabled_models]

    print("🚀 Starting trading experiment")
    print(f"🤖 Agent type: {agent_type}")
    print(f"📅 Date range: {INIT_DATE} to {END_DATE}")
    print(f"🤖 Model list: {model_names}")
    print(
        f"⚙️  Agent config: max_steps={max_steps}, max_retries={max_retries}, base_delay={base_delay}, initial_cash={initial_cash}"
    )

    for model_config in enabled_models:
        # Read basemodel and signature directly from configuration file
        model_name = model_config.get("name", "unknown")
        basemodel = model_config.get("basemodel")
        signature = model_config.get("signature")
<<<<<<< HEAD
        openai_base_url = model_config.get("openai_base_url", None)
        openai_api_key = model_config.get("openai_api_key", None)

=======
        openai_base_url = model_config.get("openai_base_url",None)
        openai_api_key = model_config.get("openai_api_key",None)
        
>>>>>>> e328be66
        # Validate required fields
        if not basemodel:
            print(f"❌ Model {model_name} missing basemodel field")
            continue
        if not signature:
            print(f"❌ Model {model_name} missing signature field")
            continue

        print("=" * 60)
        print(f"🤖 Processing model: {model_name}")
        print(f"📝 Signature: {signature}")
        print(f"🔧 BaseModel: {basemodel}")
<<<<<<< HEAD

        # Initialize runtime configuration
        write_config_value("SIGNATURE", signature)
=======
        
        # Initialize per-signature runtime configuration
        # Use a per-signature runtime env file that stores only TODAY_DATE and IF_TRADE
        # Also export SIGNATURE via process env for tools that read it (but do not persist it)
        from pathlib import Path as _Path
        project_root = _Path(__file__).resolve().parent
        runtime_env_dir = project_root / "data" / "agent_data" / signature
        runtime_env_dir.mkdir(parents=True, exist_ok=True)
        runtime_env_path = runtime_env_dir / ".runtime_env.json"
        os.environ["RUNTIME_ENV_PATH"] = str(runtime_env_path)
        os.environ["SIGNATURE"] = signature
>>>>>>> e328be66
        write_config_value("TODAY_DATE", END_DATE)
        write_config_value("IF_TRADE", False)
        write_config_value("MARKET", market)  # Store market type for other tools

        # Get log path configuration
        log_path = log_config.get("log_path", "./data/agent_data")
        write_config_value("LOG_PATH", log_path)  # Write to runtime config

        # Select stock symbols based on agent type and market
        # BaseAgentAStock has its own default symbols, only set for BaseAgent
        if agent_type == "BaseAgentAStock":
            stock_symbols = None  # Let BaseAgentAStock use its default SSE 50
        elif market == "cn":
            from prompts.agent_prompt import all_sse_50_symbols

            stock_symbols = all_sse_50_symbols
        else:
            stock_symbols = all_nasdaq_100_symbols

        try:
            # Dynamically create Agent instance
            agent = AgentClass(
                signature=signature,
                basemodel=basemodel,
                stock_symbols=stock_symbols,
                log_path=log_path,
                max_steps=max_steps,
                max_retries=max_retries,
                base_delay=base_delay,
                initial_cash=initial_cash,
                init_date=INIT_DATE,
<<<<<<< HEAD
                market=market,
=======
                openai_base_url=openai_base_url,
                openai_api_key=openai_api_key
>>>>>>> e328be66
            )

            print(f"✅ {agent_type} instance created successfully: {agent}")

            # Initialize MCP connection and AI model
            await agent.initialize()
            print("✅ Initialization successful")
            # Run all trading days in date range
            await agent.run_date_range(INIT_DATE, END_DATE)

            # Display final position summary
            summary = agent.get_position_summary()
            # Get currency symbol from agent's actual market (more accurate)
            currency_symbol = "¥" if agent.market == "cn" else "$"
            print(f"📊 Final position summary:")
            print(f"   - Latest date: {summary.get('latest_date')}")
            print(f"   - Total records: {summary.get('total_records')}")
            print(f"   - Cash balance: {currency_symbol}{summary.get('positions', {}).get('CASH', 0):,.2f}")

        except Exception as e:
            print(f"❌ Error processing model {model_name} ({signature}): {str(e)}")
            print(f"📋 Error details: {e}")
            # Can choose to continue processing next model, or exit
            # continue  # Continue processing next model
            exit()  # Or exit program

        print("=" * 60)
        print(f"✅ Model {model_name} ({signature}) processing completed")
        print("=" * 60)

    print("🎉 All models processing completed!")


if __name__ == "__main__":
    import sys

    # Support specifying configuration file through command line arguments
    # Usage: python livebaseagent_config.py [config_path]
    # Example: python livebaseagent_config.py configs/my_config.json
    config_path = sys.argv[1] if len(sys.argv) > 1 else None

    if config_path:
        print(f"📄 Using specified configuration file: {config_path}")
    else:
        print(f"📄 Using default configuration file: configs/default_config.json")

    asyncio.run(main(config_path))<|MERGE_RESOLUTION|>--- conflicted
+++ resolved
@@ -14,10 +14,6 @@
 
 # Agent class mapping table - for dynamic import and instantiation
 AGENT_REGISTRY = {
-<<<<<<< HEAD
-    "BaseAgent": {"module": "agent.base_agent.base_agent", "class": "BaseAgent"},
-    "BaseAgentAStock": {"module": "agent.base_agent_astock.base_agent_astock", "class": "BaseAgentAStock"},
-=======
     "BaseAgent": {
         "module": "agent.base_agent.base_agent",
         "class": "BaseAgent"
@@ -26,7 +22,6 @@
         "module": "agent.base_agent.base_agent_hour",
         "class": "BaseAgent_Hour"
     },
->>>>>>> e328be66
 }
 
 
@@ -178,15 +173,9 @@
         model_name = model_config.get("name", "unknown")
         basemodel = model_config.get("basemodel")
         signature = model_config.get("signature")
-<<<<<<< HEAD
-        openai_base_url = model_config.get("openai_base_url", None)
-        openai_api_key = model_config.get("openai_api_key", None)
-
-=======
         openai_base_url = model_config.get("openai_base_url",None)
         openai_api_key = model_config.get("openai_api_key",None)
         
->>>>>>> e328be66
         # Validate required fields
         if not basemodel:
             print(f"❌ Model {model_name} missing basemodel field")
@@ -199,11 +188,6 @@
         print(f"🤖 Processing model: {model_name}")
         print(f"📝 Signature: {signature}")
         print(f"🔧 BaseModel: {basemodel}")
-<<<<<<< HEAD
-
-        # Initialize runtime configuration
-        write_config_value("SIGNATURE", signature)
-=======
         
         # Initialize per-signature runtime configuration
         # Use a per-signature runtime env file that stores only TODAY_DATE and IF_TRADE
@@ -215,7 +199,6 @@
         runtime_env_path = runtime_env_dir / ".runtime_env.json"
         os.environ["RUNTIME_ENV_PATH"] = str(runtime_env_path)
         os.environ["SIGNATURE"] = signature
->>>>>>> e328be66
         write_config_value("TODAY_DATE", END_DATE)
         write_config_value("IF_TRADE", False)
         write_config_value("MARKET", market)  # Store market type for other tools
@@ -247,12 +230,8 @@
                 base_delay=base_delay,
                 initial_cash=initial_cash,
                 init_date=INIT_DATE,
-<<<<<<< HEAD
-                market=market,
-=======
                 openai_base_url=openai_base_url,
                 openai_api_key=openai_api_key
->>>>>>> e328be66
             )
 
             print(f"✅ {agent_type} instance created successfully: {agent}")
