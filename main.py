--- conflicted
+++ resolved
@@ -155,11 +155,8 @@
         model_name = model_config.get("name", "unknown")
         basemodel = model_config.get("basemodel")
         signature = model_config.get("signature")
-<<<<<<< HEAD
-=======
         openai_base_url = model_config.get("openai_base_url",None)
         openai_api_key = model_config.get("openai_api_key",None)
->>>>>>> 53a5e5c4
 
         # Validate required fields
         if not basemodel:
