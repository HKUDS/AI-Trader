--- conflicted
+++ resolved
@@ -34,19 +34,12 @@
         # Service configurations
         mcp_server_dir = os.path.dirname(os.path.abspath(__file__))
         self.service_configs = {
-<<<<<<< HEAD
             "math": {"script": os.path.join(mcp_server_dir, "tool_math.py"), "name": "Math", "port": self.ports["math"]},
-            "search": {"script": os.path.join(mcp_server_dir, "tool_jina_search.py"), "name": "Search", "port": self.ports["search"]},
+            # "search": {"script": "tool_jina_search.py", "name": "Search", "port": self.ports["search"]},
+            "search": {"script": "tool_alphavantage_news.py", "name": "Search", "port": self.ports["search"]},  
             "trade": {"script": os.path.join(mcp_server_dir, "tool_trade.py"), "name": "TradeTools", "port": self.ports["trade"]},
             "price": {"script": os.path.join(mcp_server_dir, "tool_get_price_local.py"), "name": "LocalPrices", "port": self.ports["price"]},
             "crypto": {"script": os.path.join(mcp_server_dir, "tool_crypto_trade.py"), "name": "CryptoTradeTools", "port": self.ports["crypto"]},
-=======
-            "math": {"script": "tool_math.py", "name": "Math", "port": self.ports["math"]},
-            # "search": {"script": "tool_jina_search.py", "name": "Search", "port": self.ports["search"]},
-            "search": {"script": "tool_alphavantage_news.py", "name": "Search", "port": self.ports["search"]},
-            "trade": {"script": "tool_trade.py", "name": "TradeTools", "port": self.ports["trade"]},
-            "price": {"script": "tool_get_price_local.py", "name": "LocalPrices", "port": self.ports["price"]},
->>>>>>> 65d7b0c9
         }
 
         # Create logs directory
