import json
import os
import sys
<<<<<<< HEAD
from datetime import datetime
from pathlib import Path
from typing import Any, Dict, Optional

=======
>>>>>>> e328be66
from dotenv import load_dotenv
from fastmcp import FastMCP

# Add parent directory to Python path to import tools module
sys.path.insert(0, str(Path(__file__).resolve().parent.parent))

load_dotenv()

mcp = FastMCP("LocalPrices")

# Ensure project root is on sys.path for absolute imports like `tools.*`
project_root = os.path.dirname(os.path.dirname(os.path.abspath(__file__)))
if project_root not in sys.path:
    sys.path.insert(0, project_root)

from tools.general_tools import get_config_value


def _workspace_data_path(filename: str, symbol: Optional[str] = None) -> Path:
    """Get data file path based on symbol (auto-detect market type).

    Args:
        filename: Data filename (e.g., 'merged.jsonl')
        symbol: Stock symbol for auto-detecting market type.
                If symbol ends with .SH or .SZ, use A-stock data path.

    Returns:
        Path to the data file
    """
    base_dir = Path(__file__).resolve().parents[1]

    # Auto-detect market type from symbol
    if symbol and (symbol.endswith(".SH") or symbol.endswith(".SZ")):
        # Chinese A-shares
        return base_dir / "data" / "A_stock" / filename
    else:
        # US stocks (default)
        return base_dir / "data" / filename


def _validate_date_daily(date_str: str) -> None:
    try:
        datetime.strptime(date_str, "%Y-%m-%d")
    except ValueError as exc:
        raise ValueError("date must be in YYYY-MM-DD format") from exc

def _validate_date_hourly(date_str: str) -> None:
    try:
        datetime.strptime(date_str, "%Y-%m-%d %H:%M:%S")
    except ValueError as exc:
        raise ValueError("date must be in YYYY-MM-DD HH:MM:SS format") from exc

@mcp.tool()
def get_price_local(symbol: str, date: str) -> Dict[str, Any]:
    """Read OHLCV data for specified stock and date. Get historical information for specified stock.
    
    Automatically detects date format and calls appropriate function:
    - Daily data: YYYY-MM-DD format (e.g., '2025-10-30')
    - Hourly data: YYYY-MM-DD HH:MM:SS format (e.g., '2025-10-30 14:30:00')

    Args:
        symbol: Stock symbol, e.g. 'IBM' or '600243.SHH'.
        date: Date in 'YYYY-MM-DD' or 'YYYY-MM-DD HH:MM:SS' format. Based on your current time format.

    Returns:
        Dictionary containing symbol, date and ohlcv data.
    """
    # Detect date format
    result = None
    if ' ' in date or 'T' in date:
        # Contains time component, use hourly
        result =  get_price_local_hourly(symbol, date)
    else:
        # Date only, use daily
        result = get_price_local_daily(symbol, date)
    
    # log_file = get_config_value("LOG_FILE")
    # signature = get_config_value("SIGNATURE")
    
    # log_entry = {
    #     "signature": signature,
    #     "new_messages": [{"role": "tool:get_price_local", "content": result}]
    # }
    # with open(log_file, "a", encoding="utf-8") as f:
    #     f.write(json.dumps(log_entry, ensure_ascii=False) + "\n")
    
    return result



def get_price_local_daily(symbol: str, date: str) -> Dict[str, Any]:
    """Read OHLCV data for specified stock and date. Get historical information for specified stock.

    Args:
        symbol: Stock symbol, e.g. 'IBM' or '600243.SHH'.
        date: Date in 'YYYY-MM-DD' format.

    Returns:
        Dictionary containing symbol, date and ohlcv data.
    """
    filename = "merged.jsonl"
    try:
        _validate_date_daily(date)
    except ValueError as e:
        return {"error": str(e), "symbol": symbol, "date": date}

    data_path = _workspace_data_path(filename, symbol)
    if not data_path.exists():
        return {"error": f"Data file not found: {data_path}", "symbol": symbol, "date": date}

    with data_path.open("r", encoding="utf-8") as f:
        for line in f:
            if not line.strip():
                continue
            doc = json.loads(line)
            meta = doc.get("Meta Data", {})
            if meta.get("2. Symbol") != symbol:
                continue
            series = doc.get("Time Series (Daily)", {})
            day = series.get(date)
            if day is None:
                sample_dates = sorted(series.keys(), reverse=True)[:5]
                return {
                    "error": f"Data not found for date {date}. Please verify the date exists in data. Sample available dates: {sample_dates}",
                    "symbol": symbol,
                    "date": date,
                }
<<<<<<< HEAD
            return {
                "symbol": symbol,
                "date": date,
                "ohlcv": {
                    "open": day.get("1. buy price"),
                    "high": day.get("2. high"),
                    "low": day.get("3. low"),
                    "close": day.get("4. sell price"),
                    "volume": day.get("5. volume"),
                },
            }
=======
            if date == get_config_value("TODAY_DATE"):
                return {
                    "symbol": symbol,
                    "date": date,
                    "ohlcv": {
                        "open": day.get("1. buy price"),
                        "high": "You can not get the current high price",
                        "low": "You can not get the current low price", 
                        "close": "You can not get the next close price",
                        "volume": "You can not get the current volume",
                    },
                }
            else:
                return {
                    "symbol": symbol,
                    "date": date,
                    "ohlcv": {
                        "open": day.get("1. buy price"),
                        "high": day.get("2. high"),
                        "low": day.get("3. low"), 
                        "close": day.get("4. sell price"),
                        "volume": day.get("5. volume"),
                    },
                }


    return {"error": f"No records found for stock {symbol} in local data", "symbol": symbol, "date": date}


def get_price_local_hourly(symbol: str, date: str) -> Dict[str, Any]:
    """Read OHLCV data for specified stock and date. Get historical information for specified stock.

    Args:
        symbol: Stock symbol, e.g. 'IBM' or '600243.SHH'.
        date: Date in 'YYYY-MM-DD' format.

    Returns:
        Dictionary containing symbol, date and ohlcv data.
    """
    filename = "merged.jsonl"
    try:
        _validate_date_hourly(date)
    except ValueError as e:
        return {"error": str(e), "symbol": symbol, "date": date}

    data_path = _workspace_data_path(filename)
    if not data_path.exists():
        return {"error": f"Data file not found: {data_path}", "symbol": symbol, "date": date}

    with data_path.open("r", encoding="utf-8") as f:
        for line in f:
            if not line.strip():
                continue
            doc = json.loads(line)
            meta = doc.get("Meta Data", {})
            if meta.get("2. Symbol") != symbol:
                continue
            series = doc.get("Time Series (60min)", {})
            day = series.get(date)
            if day is None:
                sample_dates = sorted(series.keys(), reverse=True)[:5]
                return {
                    "error": f"Data not found for date {date}. Please verify the date exists in data. Sample available dates: {sample_dates}",
                    "symbol": symbol,
                    "date": date
                }
            if date == get_config_value("TODAY_DATE"):
                return {
                    "symbol": symbol,
                    "date": date,
                    "ohlcv": {
                        "open": day.get("1. buy price"),
                        "high": "You can not get the current high price",
                        "low": "You can not get the current low price", 
                        "close": "You can not get the next close price",
                        "volume": "You can not get the current volume",
                    },
                }
            else:
                return {
                    "symbol": symbol,
                    "date": date,
                    "ohlcv": {
                        "open": day.get("1. buy price"),
                        "high": day.get("2. high"),
                        "low": day.get("3. low"), 
                        "close": day.get("4. sell price"),
                        "volume": day.get("5. volume"),
                    },
                }
>>>>>>> e328be66

    return {"error": f"No records found for stock {symbol} in local data", "symbol": symbol, "date": date}


def get_price_local_function(symbol: str, date: str, filename: str = "merged.jsonl") -> Dict[str, Any]:
    """Read OHLCV data for specified stock and date from local JSONL data.

    Args:
        symbol: Stock symbol, e.g. 'IBM' or '600243.SHH'.
        date: Date in 'YYYY-MM-DD' format.
        filename: Data filename, defaults to 'merged.jsonl' (located in data/ under project root).

    Returns:
        Dictionary containing symbol, date and ohlcv data.
    """
    try:
        _validate_date(date)
    except ValueError as e:
        return {"error": str(e), "symbol": symbol, "date": date}

    data_path = _workspace_data_path(filename, symbol)
    if not data_path.exists():
        return {"error": f"Data file not found: {data_path}", "symbol": symbol, "date": date}

    with data_path.open("r", encoding="utf-8") as f:
        for line in f:
            if not line.strip():
                continue
            doc = json.loads(line)
            meta = doc.get("Meta Data", {})
            if meta.get("2. Symbol") != symbol:
                continue
            series = doc.get("Time Series (Daily)", {})
            day = series.get(date)
            if day is None:
                sample_dates = sorted(series.keys(), reverse=True)[:5]
                return {
                    "error": f"Data not found for date {date}. Please verify the date exists in data. Sample available dates: {sample_dates}",
                    "symbol": symbol,
                    "date": date,
                }
            return {
                "symbol": symbol,
                "date": date,
                "ohlcv": {
                    "buy price": day.get("1. buy price"),
                    "high": day.get("2. high"),
                    "low": day.get("3. low"),
                    "sell price": day.get("4. sell price"),
                    "volume": day.get("5. volume"),
                },
            }

    return {"error": f"No records found for stock {symbol} in local data", "symbol": symbol, "date": date}


if __name__ == "__main__":
    
    port = int(os.getenv("GETPRICE_HTTP_PORT", "8003"))
    mcp.run(transport="streamable-http", port=port)<|MERGE_RESOLUTION|>--- conflicted
+++ resolved
@@ -1,13 +1,10 @@
 import json
 import os
 import sys
-<<<<<<< HEAD
 from datetime import datetime
 from pathlib import Path
 from typing import Any, Dict, Optional
 
-=======
->>>>>>> e328be66
 from dotenv import load_dotenv
 from fastmcp import FastMCP
 
@@ -135,19 +132,6 @@
                     "symbol": symbol,
                     "date": date,
                 }
-<<<<<<< HEAD
-            return {
-                "symbol": symbol,
-                "date": date,
-                "ohlcv": {
-                    "open": day.get("1. buy price"),
-                    "high": day.get("2. high"),
-                    "low": day.get("3. low"),
-                    "close": day.get("4. sell price"),
-                    "volume": day.get("5. volume"),
-                },
-            }
-=======
             if date == get_config_value("TODAY_DATE"):
                 return {
                     "symbol": symbol,
@@ -238,7 +222,6 @@
                         "volume": day.get("5. volume"),
                     },
                 }
->>>>>>> e328be66
 
     return {"error": f"No records found for stock {symbol} in local data", "symbol": symbol, "date": date}
 
