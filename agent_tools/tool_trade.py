--- conflicted
+++ resolved
@@ -10,15 +10,6 @@
 # Add project root directory to Python path
 project_root = os.path.dirname(os.path.dirname(os.path.abspath(__file__)))
 sys.path.insert(0, project_root)
-<<<<<<< HEAD
-from tools.price_tools import get_yesterday_date, get_open_prices, get_yesterday_open_and_close_price, get_latest_position, get_yesterday_profit, all_nasdaq_100_symbols
-import json
-from tools.general_tools import get_config_value,write_config_value
-from tools.logging_config import get_logger_for_module
-
-# Initialize logger
-logger = get_logger_for_module(__name__)
-=======
 import json
 
 from tools.general_tools import get_config_value, write_config_value
@@ -26,7 +17,6 @@
                                get_yesterday_date,
                                get_yesterday_open_and_close_price,
                                get_yesterday_profit)
->>>>>>> 87669890
 
 mcp = FastMCP("TradeTools")
 
@@ -92,28 +82,16 @@
     Buy stock function
 
     This function simulates stock buying operations, including the following steps:
-<<<<<<< HEAD
-    1. Validate inputs (symbol in NASDAQ 100, amount > 0)
-    2. Get current position and operation ID
-    3. Get stock opening price for the day
-    4. Validate buy conditions (sufficient cash)
-    5. Update position (increase stock quantity, decrease cash)
-    6. Record transaction to position.jsonl file
-=======
     1. Get current position and operation ID
     2. Get stock opening price for the day
     3. Validate buy conditions (sufficient cash, lot size for CN market)
     4. Update position (increase stock quantity, decrease cash)
     5. Record transaction to position.jsonl file
->>>>>>> 87669890
 
     Args:
         symbol: Stock symbol, such as "AAPL", "MSFT", etc.
         amount: Buy quantity, must be a positive integer, indicating how many shares to buy
-<<<<<<< HEAD
-=======
                 For Chinese A-shares (symbols ending with .SH or .SZ), must be multiples of 100
->>>>>>> 87669890
 
     Returns:
         Dict[str, Any]:
@@ -180,15 +158,6 @@
     # Step 2: Get current latest position and operation ID
     # get_latest_position returns two values: position dictionary and current maximum operation ID
     # This ID is used to ensure each operation has a unique identifier
-<<<<<<< HEAD
-    try:
-        current_position, current_action_id = get_latest_position(today_date, signature)
-    except Exception as e:
-        logger.error(f"Failed to get latest position: {e}")
-        logger.debug(f"Position: {current_position}, Action ID: {current_action_id}")
-        logger.debug(f"Date: {today_date}, Signature: {signature}")
-        raise
-=======
     # Acquire lock for atomic read-modify-write on positions
     with _position_lock(signature):
         try:
@@ -197,7 +166,6 @@
             print(e)
             print(today_date, signature)
             return {"error": f"Failed to load latest position: {e}", "symbol": symbol, "date": today_date}
->>>>>>> 87669890
     # Step 3: Get stock opening price for the day
     # Use get_open_prices function to get the opening price of specified stock for the day
     # If stock symbol does not exist or price data is missing, KeyError exception will be raised
@@ -245,20 +213,6 @@
         # Build file path: {project_root}/data/{log_path}/{signature}/position/position.jsonl
         # Use append mode ("a") to write new transaction record
         # Each operation ID increments by 1, ensuring uniqueness of operation sequence
-<<<<<<< HEAD
-        position_file_path = os.path.join(project_root, "data", "agent_data", signature, "position", "position.jsonl")
-        transaction_record = {
-            "date": today_date,
-            "id": current_action_id + 1,
-            "this_action": {"action": "buy", "symbol": symbol, "amount": amount},
-            "positions": new_position
-        }
-        with open(position_file_path, "a") as f:
-            # Write JSON format transaction record, containing date, operation ID, transaction details and updated position
-            logger.info(f"BUY executed: {symbol} x{amount} @ ${this_symbol_price:.2f}, Cash remaining: ${cash_left:.2f}")
-            logger.debug(f"Writing transaction to position.jsonl: {json.dumps(transaction_record)}")
-            f.write(json.dumps(transaction_record) + "\n")
-=======
         log_path = get_config_value("LOG_PATH", "./data/agent_data")
         if log_path.startswith("./data/"):
             log_path = log_path[7:]  # Remove "./data/" prefix
@@ -279,7 +233,6 @@
                 )
                 + "\n"
             )
->>>>>>> 87669890
         # Step 7: Return updated position
         write_config_value("IF_TRADE", True)
         logger.info(f"Trade flag set: IF_TRADE={get_config_value('IF_TRADE')}")
@@ -329,29 +282,17 @@
     Sell stock function
 
     This function simulates stock selling operations, including the following steps:
-<<<<<<< HEAD
-    1. Validate inputs (symbol in NASDAQ 100, amount > 0)
-    2. Get current position and operation ID
-    3. Get stock opening price for the day
-    4. Validate sell conditions (position exists, sufficient quantity)
-    5. Update position (decrease stock quantity, increase cash)
-    6. Record transaction to position.jsonl file
-=======
     1. Get current position and operation ID
     2. Get stock opening price for the day
     3. Validate sell conditions (position exists, sufficient quantity, lot size, T+1 for CN market)
     4. Update position (decrease stock quantity, increase cash)
     5. Record transaction to position.jsonl file
->>>>>>> 87669890
 
     Args:
         symbol: Stock symbol, such as "AAPL", "MSFT", etc.
         amount: Sell quantity, must be a positive integer, indicating how many shares to sell
-<<<<<<< HEAD
-=======
                 For Chinese A-shares (symbols ending with .SH or .SZ), must be multiples of 100
                 and cannot sell shares bought on the same day (T+1 rule)
->>>>>>> 87669890
 
     Returns:
         Dict[str, Any]:
@@ -484,21 +425,6 @@
     # Build file path: {project_root}/data/{log_path}/{signature}/position/position.jsonl
     # Use append mode ("a") to write new transaction record
     # Each operation ID increments by 1, ensuring uniqueness of operation sequence
-<<<<<<< HEAD
-    position_file_path = os.path.join(project_root, "data", "agent_data", signature, "position", "position.jsonl")
-    transaction_record = {
-        "date": today_date,
-        "id": current_action_id + 1,
-        "this_action": {"action": "sell", "symbol": symbol, "amount": amount},
-        "positions": new_position
-    }
-    with open(position_file_path, "a") as f:
-        # Write JSON format transaction record, containing date, operation ID and updated position
-        cash_gained = this_symbol_price * amount
-        logger.info(f"SELL executed: {symbol} x{amount} @ ${this_symbol_price:.2f}, Cash gained: ${cash_gained:.2f}")
-        logger.debug(f"Writing transaction to position.jsonl: {json.dumps(transaction_record)}")
-        f.write(json.dumps(transaction_record) + "\n")
-=======
     log_path = get_config_value("LOG_PATH", "./data/agent_data")
     if log_path.startswith("./data/"):
         log_path = log_path[7:]  # Remove "./data/" prefix
@@ -519,7 +445,6 @@
             )
             + "\n"
         )
->>>>>>> 87669890
 
     # Step 7: Return updated position
     write_config_value("IF_TRADE", True)
