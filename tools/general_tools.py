import json
import os
from pathlib import Path
<<<<<<< HEAD

=======
from typing import Any
>>>>>>> 6c18b124
from dotenv import load_dotenv

load_dotenv()


def _resolve_runtime_env_path() -> Path:
    """Resolve the runtime_env.json path robustly.

    Order of precedence:
    1) If RUNTIME_ENV_PATH is set and exists:
       - Use it; resolve relative paths against project root
    2) Fall back to {project_root}/runtime_env.json
    """
    project_root = Path(__file__).resolve().parents[1]
    env_path_str = os.environ.get("RUNTIME_ENV_PATH")
    if env_path_str:
        env_path = Path(env_path_str)
        if not env_path.is_absolute():
            env_path = project_root / env_path
        if env_path.exists():
            return env_path
    return project_root / "runtime_env.json"


def _load_runtime_env() -> dict:
<<<<<<< HEAD
    """
    Load runtime environment configuration from runtime_env.json using
    _resolve_runtime_env_path(). Returns empty dict if not found/invalid.
    """
    path = _resolve_runtime_env_path()
=======
    path = os.environ.get("RUNTIME_ENV_PATH")
    if path is None:
        return {}
>>>>>>> 6c18b124
    try:
        if os.path.exists(path):
            with open(path, "r", encoding="utf-8") as f:
                data = json.load(f)
                if isinstance(data, dict):
                    return data
    except Exception:
        pass
    return {}


def get_config_value(key: str, default=None):
    _RUNTIME_ENV = _load_runtime_env()

    if key in _RUNTIME_ENV:
        return _RUNTIME_ENV[key]
    return os.getenv(key, default)

<<<<<<< HEAD

def write_config_value(key: str, value: any):
    """
    Write a configuration value to runtime_env.json
    
    Args:
        key: Configuration key
        value: Configuration value
    """
    _RUNTIME_ENV = _load_runtime_env()
    _RUNTIME_ENV[key] = value
    
    # Resolve path (same logic as _load_runtime_env)
    path = _resolve_runtime_env_path()
    Path(path).parent.mkdir(parents=True, exist_ok=True)
    with open(path, "w", encoding="utf-8") as f:
        json.dump(_RUNTIME_ENV, f, ensure_ascii=False, indent=4)
=======
def write_config_value(key: str, value: Any):
    path = os.environ.get("RUNTIME_ENV_PATH")
    if path is None:
        print(f"⚠️  WARNING: RUNTIME_ENV_PATH not set, config value '{key}' not persisted")
        return
    _RUNTIME_ENV = _load_runtime_env()
    _RUNTIME_ENV[key] = value
    try:
        with open(path, "w", encoding="utf-8") as f:
            json.dump(_RUNTIME_ENV, f, ensure_ascii=False, indent=4)
    except Exception as e:
        print(f"❌ Error writing config to {path}: {e}")
>>>>>>> 6c18b124


def extract_conversation(conversation: dict, output_type: str):
    """Extract information from a conversation payload.

    Args:
        conversation: A mapping that includes 'messages' (list of dicts or objects with attributes).
        output_type: 'final' to return the model's final answer content; 'all' to return the full messages list.

    Returns:
        For 'final': the final assistant content string if found, otherwise None.
        For 'all': the original messages list (or empty list if missing).
    """

    def get_field(obj, key, default=None):
        if isinstance(obj, dict):
            return obj.get(key, default)
        return getattr(obj, key, default)

    def get_nested(obj, path, default=None):
        current = obj
        for key in path:
            current = get_field(current, key, None)
            if current is None:
                return default
        return current

    messages = get_field(conversation, "messages", []) or []

    if output_type == "all":
        return messages

    if output_type == "final":
        # Prefer the last message with finish_reason == 'stop' and non-empty content.
        for msg in reversed(messages):
            finish_reason = get_nested(msg, ["response_metadata", "finish_reason"])
            content = get_field(msg, "content")
            if finish_reason == "stop" and isinstance(content, str) and content.strip():
                return content

        # Fallback: last AI-like message with non-empty content and not a tool call.
        for msg in reversed(messages):
            content = get_field(msg, "content")
            additional_kwargs = get_field(msg, "additional_kwargs", {}) or {}
            tool_calls = None
            if isinstance(additional_kwargs, dict):
                tool_calls = additional_kwargs.get("tool_calls")
            else:
                tool_calls = getattr(additional_kwargs, "tool_calls", None)

            is_tool_invoke = isinstance(tool_calls, list)
            # Tool messages often have 'tool_call_id' or 'name' (tool name)
            has_tool_call_id = get_field(msg, "tool_call_id") is not None
            tool_name = get_field(msg, "name")
            is_tool_message = has_tool_call_id or isinstance(tool_name, str)

            if not is_tool_invoke and not is_tool_message and isinstance(content, str) and content.strip():
                return content

        return None

    raise ValueError("output_type must be 'final' or 'all'")


def extract_tool_messages(conversation: dict):
    """Return all ToolMessage-like entries from the conversation.

    A ToolMessage is identified heuristically by having either:
      - a non-empty 'tool_call_id', or
      - a string 'name' (tool name) and no 'finish_reason' like normal AI messages

    Supports both dict-based and object-based messages.
    """

    def get_field(obj, key, default=None):
        if isinstance(obj, dict):
            return obj.get(key, default)
        return getattr(obj, key, default)

    def get_nested(obj, path, default=None):
        current = obj
        for key in path:
            current = get_field(current, key, None)
            if current is None:
                return default
        return current

    messages = get_field(conversation, "messages", []) or []
    tool_messages = []
    for msg in messages:
        tool_call_id = get_field(msg, "tool_call_id")
        name = get_field(msg, "name")
        finish_reason = get_nested(msg, ["response_metadata", "finish_reason"])  # present for AIMessage
        # Treat as ToolMessage if it carries a tool_call_id, or looks like a tool response
        if tool_call_id or (isinstance(name, str) and not finish_reason):
            tool_messages.append(msg)
    return tool_messages


def extract_first_tool_message_content(conversation: dict):
    """Return the content of the first ToolMessage if available, else None."""
    msgs = extract_tool_messages(conversation)
    if not msgs:
        return None

    first = msgs[0]
    if isinstance(first, dict):
        return first.get("content")
    return getattr(first, "content", None)<|MERGE_RESOLUTION|>--- conflicted
+++ resolved
@@ -1,47 +1,19 @@
 import json
 import os
 from pathlib import Path
-<<<<<<< HEAD
 
-=======
 from typing import Any
->>>>>>> 6c18b124
 from dotenv import load_dotenv
 
 load_dotenv()
 
 
-def _resolve_runtime_env_path() -> Path:
-    """Resolve the runtime_env.json path robustly.
-
-    Order of precedence:
-    1) If RUNTIME_ENV_PATH is set and exists:
-       - Use it; resolve relative paths against project root
-    2) Fall back to {project_root}/runtime_env.json
-    """
-    project_root = Path(__file__).resolve().parents[1]
-    env_path_str = os.environ.get("RUNTIME_ENV_PATH")
-    if env_path_str:
-        env_path = Path(env_path_str)
-        if not env_path.is_absolute():
-            env_path = project_root / env_path
-        if env_path.exists():
-            return env_path
-    return project_root / "runtime_env.json"
 
 
 def _load_runtime_env() -> dict:
-<<<<<<< HEAD
-    """
-    Load runtime environment configuration from runtime_env.json using
-    _resolve_runtime_env_path(). Returns empty dict if not found/invalid.
-    """
-    path = _resolve_runtime_env_path()
-=======
     path = os.environ.get("RUNTIME_ENV_PATH")
     if path is None:
         return {}
->>>>>>> 6c18b124
     try:
         if os.path.exists(path):
             with open(path, "r", encoding="utf-8") as f:
@@ -60,25 +32,6 @@
         return _RUNTIME_ENV[key]
     return os.getenv(key, default)
 
-<<<<<<< HEAD
-
-def write_config_value(key: str, value: any):
-    """
-    Write a configuration value to runtime_env.json
-    
-    Args:
-        key: Configuration key
-        value: Configuration value
-    """
-    _RUNTIME_ENV = _load_runtime_env()
-    _RUNTIME_ENV[key] = value
-    
-    # Resolve path (same logic as _load_runtime_env)
-    path = _resolve_runtime_env_path()
-    Path(path).parent.mkdir(parents=True, exist_ok=True)
-    with open(path, "w", encoding="utf-8") as f:
-        json.dump(_RUNTIME_ENV, f, ensure_ascii=False, indent=4)
-=======
 def write_config_value(key: str, value: Any):
     path = os.environ.get("RUNTIME_ENV_PATH")
     if path is None:
@@ -91,7 +44,6 @@
             json.dump(_RUNTIME_ENV, f, ensure_ascii=False, indent=4)
     except Exception as e:
         print(f"❌ Error writing config to {path}: {e}")
->>>>>>> 6c18b124
 
 
 def extract_conversation(conversation: dict, output_type: str):
