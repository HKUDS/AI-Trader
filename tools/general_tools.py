import json
import os
from pathlib import Path
from typing import Any

from dotenv import load_dotenv

load_dotenv()

<<<<<<< HEAD

def _load_runtime_env() -> dict:
=======
def _resolve_runtime_env_path() -> str:
    """Resolve runtime env path. If RUNTIME_ENV_PATH is unset, fall back to
    per-signature default at data/agent_data/{SIGNATURE}/.runtime_env.json.
    """
>>>>>>> e328be66
    path = os.environ.get("RUNTIME_ENV_PATH")
    if not path:
        signature = os.environ.get("SIGNATURE")
        if signature:
            base_dir = Path(__file__).resolve().parents[1]
            default_path = base_dir / "data" / "agent_data" / signature / ".runtime_env.json"
            # Ensure parent exists but do not create file here
            default_path.parent.mkdir(parents=True, exist_ok=True)
            path = str(default_path)
            os.environ["RUNTIME_ENV_PATH"] = path
    return path or ""


def _load_runtime_env() -> dict:
    path = _resolve_runtime_env_path()
    if path is None:
        return {}
    try:
        if os.path.exists(path):
            with open(path, "r", encoding="utf-8") as f:
                data = json.load(f)
                if isinstance(data, dict):
                    return data
    except Exception:
        pass
    return {}


def get_config_value(key: str, default=None):
    _RUNTIME_ENV = _load_runtime_env()

    if key in _RUNTIME_ENV:
        return _RUNTIME_ENV[key]
    return os.getenv(key, default)


def write_config_value(key: str, value: Any):
    path = _resolve_runtime_env_path()
    if path is None:
        print(f"⚠️  WARNING: RUNTIME_ENV_PATH not set, config value '{key}' not persisted")
        return
    _RUNTIME_ENV = _load_runtime_env()
    _RUNTIME_ENV[key] = value
    try:
        with open(path, "w", encoding="utf-8") as f:
            json.dump(_RUNTIME_ENV, f, ensure_ascii=False, indent=4)
    except Exception as e:
        print(f"❌ Error writing config to {path}: {e}")


def extract_conversation(conversation: dict, output_type: str):
    """Extract information from a conversation payload.

    Args:
        conversation: A mapping that includes 'messages' (list of dicts or objects with attributes).
        output_type: 'final' to return the model's final answer content; 'all' to return the full messages list.

    Returns:
        For 'final': the final assistant content string if found, otherwise None.
        For 'all': the original messages list (or empty list if missing).
    """

    def get_field(obj, key, default=None):
        if isinstance(obj, dict):
            return obj.get(key, default)
        return getattr(obj, key, default)

    def get_nested(obj, path, default=None):
        current = obj
        for key in path:
            current = get_field(current, key, None)
            if current is None:
                return default
        return current

    messages = get_field(conversation, "messages", []) or []

    if output_type == "all":
        return messages

    if output_type == "final":
        # Prefer the last message with finish_reason == 'stop' and non-empty content.
        for msg in reversed(messages):
            finish_reason = get_nested(msg, ["response_metadata", "finish_reason"])
            content = get_field(msg, "content")
            if finish_reason == "stop" and isinstance(content, str) and content.strip():
                return content

        # Fallback: last AI-like message with non-empty content and not a tool call.
        for msg in reversed(messages):
            content = get_field(msg, "content")
            additional_kwargs = get_field(msg, "additional_kwargs", {}) or {}
            tool_calls = None
            if isinstance(additional_kwargs, dict):
                tool_calls = additional_kwargs.get("tool_calls")
            else:
                tool_calls = getattr(additional_kwargs, "tool_calls", None)

            is_tool_invoke = isinstance(tool_calls, list)
            # Tool messages often have 'tool_call_id' or 'name' (tool name)
            has_tool_call_id = get_field(msg, "tool_call_id") is not None
            tool_name = get_field(msg, "name")
            is_tool_message = has_tool_call_id or isinstance(tool_name, str)

            if not is_tool_invoke and not is_tool_message and isinstance(content, str) and content.strip():
                return content

        return None

    raise ValueError("output_type must be 'final' or 'all'")


def extract_tool_messages(conversation: dict):
    """Return all ToolMessage-like entries from the conversation.

    A ToolMessage is identified heuristically by having either:
      - a non-empty 'tool_call_id', or
      - a string 'name' (tool name) and no 'finish_reason' like normal AI messages

    Supports both dict-based and object-based messages.
    """

    def get_field(obj, key, default=None):
        if isinstance(obj, dict):
            return obj.get(key, default)
        return getattr(obj, key, default)

    def get_nested(obj, path, default=None):
        current = obj
        for key in path:
            current = get_field(current, key, None)
            if current is None:
                return default
        return current

    messages = get_field(conversation, "messages", []) or []
    tool_messages = []
    for msg in messages:
        tool_call_id = get_field(msg, "tool_call_id")
        name = get_field(msg, "name")
        finish_reason = get_nested(msg, ["response_metadata", "finish_reason"])  # present for AIMessage
        # Treat as ToolMessage if it carries a tool_call_id, or looks like a tool response
        if tool_call_id or (isinstance(name, str) and not finish_reason):
            tool_messages.append(msg)
    return tool_messages


def extract_first_tool_message_content(conversation: dict):
    """Return the content of the first ToolMessage if available, else None."""
    msgs = extract_tool_messages(conversation)
    if not msgs:
        return None

    first = msgs[0]
    if isinstance(first, dict):
        return first.get("content")
    return getattr(first, "content", None)<|MERGE_RESOLUTION|>--- conflicted
+++ resolved
@@ -7,15 +7,10 @@
 
 load_dotenv()
 
-<<<<<<< HEAD
-
-def _load_runtime_env() -> dict:
-=======
 def _resolve_runtime_env_path() -> str:
     """Resolve runtime env path. If RUNTIME_ENV_PATH is unset, fall back to
     per-signature default at data/agent_data/{SIGNATURE}/.runtime_env.json.
     """
->>>>>>> e328be66
     path = os.environ.get("RUNTIME_ENV_PATH")
     if not path:
         signature = os.environ.get("SIGNATURE")
