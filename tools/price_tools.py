import os
from dotenv import load_dotenv
load_dotenv()
import json
from datetime import datetime, timedelta
from pathlib import Path
from typing import Dict, List, Optional, Tuple
import sys

# 将项目根目录加入 Python 路径，便于从子目录直接运行本文件
project_root = os.path.dirname(os.path.dirname(os.path.abspath(__file__)))
if project_root not in sys.path:
    sys.path.insert(0, project_root)
from tools.general_tools import get_config_value

all_nasdaq_100_symbols = [
    "NVDA", "MSFT", "AAPL", "GOOG", "GOOGL", "AMZN", "META", "AVGO", "TSLA",
    "NFLX", "PLTR", "COST", "ASML", "AMD", "CSCO", "AZN", "TMUS", "MU", "LIN",
    "PEP", "SHOP", "APP", "INTU", "AMAT", "LRCX", "PDD", "QCOM", "ARM", "INTC",
    "BKNG", "AMGN", "TXN", "ISRG", "GILD", "KLAC", "PANW", "ADBE", "HON",
    "CRWD", "CEG", "ADI", "ADP", "DASH", "CMCSA", "VRTX", "MELI", "SBUX",
    "CDNS", "ORLY", "SNPS", "MSTR", "MDLZ", "ABNB", "MRVL", "CTAS", "TRI",
    "MAR", "MNST", "CSX", "ADSK", "PYPL", "FTNT", "AEP", "WDAY", "REGN", "ROP",
    "NXPI", "DDOG", "AXON", "ROST", "IDXX", "EA", "PCAR", "FAST", "EXC", "TTWO",
    "XEL", "ZS", "PAYX", "WBD", "BKR", "CPRT", "CCEP", "FANG", "TEAM", "CHTR",
    "KDP", "MCHP", "GEHC", "VRSK", "CTSH", "CSGP", "KHC", "ODFL", "DXCM", "TTD",
    "ON", "BIIB", "LULU", "CDW", "GFS"
]

def get_yesterday_date(today_date: str, merged_path: Optional[str] = None) -> str:
    """
    获取输入日期的上一个交易日或时间点。
    从 merged.jsonl 读取所有可用的交易时间，然后找到 today_date 的上一个时间。
    
    Args:
        today_date: 日期字符串，格式 YYYY-MM-DD 或 YYYY-MM-DD HH:MM:SS。
        merged_path: 可选，自定义 merged.jsonl 路径；默认读取项目根目录下 data/merged.jsonl。

    Returns:
        yesterday_date: 上一个交易日或时间点的字符串，格式与输入一致。
    """
    # 解析输入日期/时间
    if ' ' in today_date:
        input_dt = datetime.strptime(today_date, "%Y-%m-%d %H:%M:%S")
        date_only = False
    else:
        input_dt = datetime.strptime(today_date, "%Y-%m-%d")
        date_only = True
    
    # 获取 merged.jsonl 文件路径
    if merged_path is None:
        base_dir = Path(__file__).resolve().parents[1]
        merged_file = base_dir / "data" / "merged.jsonl"
    else:
        merged_file = Path(merged_path)
    
    if not merged_file.exists():
        # 如果文件不存在，根据输入类型回退
        print(f"merged.jsonl file does not exist at {merged_file}")
        if date_only:
            yesterday_dt = input_dt - timedelta(days=1)
            while yesterday_dt.weekday() >= 5:
                yesterday_dt -= timedelta(days=1)
            return yesterday_dt.strftime("%Y-%m-%d")
        else:
            yesterday_dt = input_dt - timedelta(hours=1)
            return yesterday_dt.strftime("%Y-%m-%d %H:%M:%S")
    
    # 从 merged.jsonl 读取所有可用的交易时间
    all_timestamps = set()
    
    with merged_file.open("r", encoding="utf-8") as f:
        for line in f:
            if not line.strip():
                continue
            try:
                doc = json.loads(line)
                # 查找所有以 "Time Series" 开头的键
                for key, value in doc.items():
                    if key.startswith("Time Series"):
                        if isinstance(value, dict):
                            all_timestamps.update(value.keys())
                        break
            except Exception:
                continue
    
    if not all_timestamps:
        # 如果没有找到任何时间戳，根据输入类型回退
        if date_only:
            yesterday_dt = input_dt - timedelta(days=1)
            while yesterday_dt.weekday() >= 5:
                yesterday_dt -= timedelta(days=1)
            return yesterday_dt.strftime("%Y-%m-%d")
        else:
            yesterday_dt = input_dt - timedelta(hours=1)
            return yesterday_dt.strftime("%Y-%m-%d %H:%M:%S")
    
    # 将所有时间戳转换为 datetime 对象，并找到小于 today_date 的最大时间戳
    previous_timestamp = None
    
    for ts_str in all_timestamps:
        try:
            ts_dt = datetime.strptime(ts_str, "%Y-%m-%d %H:%M:%S")
            if ts_dt < input_dt:
                if previous_timestamp is None or ts_dt > previous_timestamp:
                    previous_timestamp = ts_dt
        except Exception:
            continue
    
    # 如果没有找到更早的时间戳，根据输入类型回退
    if previous_timestamp is None:
        if date_only:
            yesterday_dt = input_dt - timedelta(days=1)
            while yesterday_dt.weekday() >= 5:
                yesterday_dt -= timedelta(days=1)
            return yesterday_dt.strftime("%Y-%m-%d")
        else:
            yesterday_dt = input_dt - timedelta(hours=1)
            return yesterday_dt.strftime("%Y-%m-%d %H:%M:%S")

    # 返回结果
    if date_only:
        return previous_timestamp.strftime("%Y-%m-%d")
    else:
        return previous_timestamp.strftime("%Y-%m-%d %H:%M:%S")


def get_open_prices(today_date: str, symbols: List[str], merged_path: Optional[str] = None) -> Dict[str, Optional[float]]:
    """从 data/merged.jsonl 中读取指定日期与标的的开盘价。

    Args:
        today_date: 日期字符串，格式 YYYY-MM-DD或YYYY-MM-DD HH:MM:SS。
        symbols: 需要查询的股票代码列表。
        merged_path: 可选，自定义 merged.jsonl 路径；默认读取项目根目录下 data/merged.jsonl。

    Returns:
        {symbol_price: open_price 或 None} 的字典；若未找到对应日期或标的，则值为 None。
    """
    wanted = set(symbols)
    results: Dict[str, Optional[float]] = {}

    if merged_path is None:
        base_dir = Path(__file__).resolve().parents[1]
        merged_file = base_dir / "data" / "merged.jsonl"
    else:
        merged_file = Path(merged_path)

    if not merged_file.exists():
        return results

    with merged_file.open("r", encoding="utf-8") as f:
        for line in f:
            if not line.strip():
                continue
            try:
                doc = json.loads(line)
            except Exception:
                continue
            meta = doc.get("Meta Data", {}) if isinstance(doc, dict) else {}
            sym = meta.get("2. Symbol")
            if sym not in wanted:
                continue
            # 查找所有以 "Time Series" 开头的键
            series = None
            for key, value in doc.items():
                if key.startswith("Time Series"):
                    series = value
                    break
            if not isinstance(series, dict):
                continue
            bar = series.get(today_date)
            
            if isinstance(bar, dict):
                open_val = bar.get("1. buy price")
                
                try:
                    results[f'{sym}_price'] = float(open_val) if open_val is not None else None
                except Exception:
                    results[f'{sym}_price'] = None

    return results

def get_yesterday_open_and_close_price(today_date: str, symbols: List[str], merged_path: Optional[str] = None) -> Tuple[Dict[str, Optional[float]], Dict[str, Optional[float]]]:
    """从 data/merged.jsonl 中读取指定日期与股票的昨日买入价和卖出价。

    Args:
        today_date: 日期字符串，格式 YYYY-MM-DD，代表今天日期。
        symbols: 需要查询的股票代码列表。
        merged_path: 可选，自定义 merged.jsonl 路径；默认读取项目根目录下 data/merged.jsonl。

    Returns:
        (买入价字典, 卖出价字典) 的元组；若未找到对应日期或标的，则值为 None。
    """
    wanted = set(symbols)
    buy_results: Dict[str, Optional[float]] = {}
    sell_results: Dict[str, Optional[float]] = {}

    if merged_path is None:
        base_dir = Path(__file__).resolve().parents[1]
        merged_file = base_dir / "data" / "merged.jsonl"
    else:
        merged_file = Path(merged_path)

    if not merged_file.exists():
        return buy_results, sell_results

    yesterday_date = get_yesterday_date(today_date)

    with merged_file.open("r", encoding="utf-8") as f:
        for line in f:
            if not line.strip():
                continue
            try:
                doc = json.loads(line)
            except Exception:
                continue
            meta = doc.get("Meta Data", {}) if isinstance(doc, dict) else {}
            sym = meta.get("2. Symbol")
            if sym not in wanted:
                continue
            # 查找所有以 "Time Series" 开头的键
            series = None
            for key, value in doc.items():
                if key.startswith("Time Series"):
                    series = value
                    break
            if not isinstance(series, dict):
                continue
            
            # 尝试获取昨日买入价和卖出价
            bar = series.get(yesterday_date)
            if isinstance(bar, dict):
                buy_val = bar.get("1. buy price")  # 买入价字段
                sell_val = bar.get("4. sell price")  # 卖出价字段
                
                try:
                    buy_price = float(buy_val) if buy_val is not None else None
                    sell_price = float(sell_val) if sell_val is not None else None
                    buy_results[f'{sym}_price'] = buy_price
                    sell_results[f'{sym}_price'] = sell_price
                except Exception:
                    buy_results[f'{sym}_price'] = None
                    sell_results[f'{sym}_price'] = None
            else:
                # 如果昨日没有数据，尝试向前查找最近的交易日
                # raise ValueError(f"No data found for {sym} on {yesterday_date}")
                # print(f"No data found for {sym} on {yesterday_date}")
                buy_results[f'{sym}_price'] = None
                sell_results[f'{sym}_price'] = None
                # today_dt = datetime.strptime(today_date, "%Y-%m-%d")
                # yesterday_dt = today_dt - timedelta(days=1)
                # current_date = yesterday_dt
                # found_data = False
                
                # # 最多向前查找5个交易日
                # for _ in range(5):
                #     current_date -= timedelta(days=1)
                #     # 跳过周末
                #     while current_date.weekday() >= 5:
                #         current_date -= timedelta(days=1)
                    
                #     check_date = current_date.strftime("%Y-%m-%d")
                #     bar = series.get(check_date)
                #     if isinstance(bar, dict):
                #         buy_val = bar.get("1. buy price")
                #         sell_val = bar.get("4. sell price")
                        
                #         try:
                #             buy_price = float(buy_val) if buy_val is not None else None
                #             sell_price = float(sell_val) if sell_val is not None else None
                #             buy_results[f'{sym}_price'] = buy_price
                #             sell_results[f'{sym}_price'] = sell_price
                #             found_data = True
                #             break
                #         except Exception:
                #             continue
                
                # if not found_data:
                #     buy_results[f'{sym}_price'] = None
                #     sell_results[f'{sym}_price'] = None

    return buy_results, sell_results

def get_yesterday_profit(today_date: str, yesterday_buy_prices: Dict[str, Optional[float]], yesterday_sell_prices: Dict[str, Optional[float]], yesterday_init_position: Dict[str, float]) -> Dict[str, float]:
    """
    获取今日开盘时持仓的收益，收益计算方式为：(昨日收盘价格 - 昨日开盘价格)*当前持仓。
    Args:
        today_date: 日期字符串，格式 YYYY-MM-DD，代表今天日期。
        yesterday_buy_prices: 昨日开盘价格字典，格式为 {symbol_price: price}
        yesterday_sell_prices: 昨日收盘价格字典，格式为 {symbol_price: price}
        yesterday_init_position: 昨日初始持仓字典，格式为 {symbol: weight}

    Returns:
        {symbol: profit} 的字典；若未找到对应日期或标的，则值为 0.0。
    """
    profit_dict = {}
    
    # 遍历所有股票代码
    for symbol in all_nasdaq_100_symbols:
        symbol_price_key = f'{symbol}_price'
        
        # 获取昨日开盘价和收盘价
        buy_price = yesterday_buy_prices.get(symbol_price_key)
        sell_price = yesterday_sell_prices.get(symbol_price_key)
        
        # 获取昨日持仓权重
        position_weight = yesterday_init_position.get(symbol, 0.0)
        
        # 计算收益：(收盘价 - 开盘价) * 持仓权重
        if buy_price is not None and sell_price is not None and position_weight > 0:
            profit = (sell_price - buy_price) * position_weight
            profit_dict[symbol] = round(profit, 4)  # 保留4位小数
        else:
            profit_dict[symbol] = 0.0
    
    return profit_dict

def get_today_init_position(today_date: str, signature: str) -> Dict[str, float]:
    """
    获取今日开盘时的初始持仓（即文件中上一个交易日代表的持仓）。从../data/agent_data/{signature}/position/position.jsonl中读取。
    如果同一日期有多条记录，选择id最大的记录作为初始持仓。
    
    Args:
        today_date: 日期字符串，格式 YYYY-MM-DD，代表今天日期。
        signature: 模型名称，用于构建文件路径。

    Returns:
        {symbol: weight} 的字典；若未找到对应日期，则返回空字典。
    """
    base_dir = Path(__file__).resolve().parents[1]
    position_file = base_dir / "data" / "agent_data" / signature / "position" / "position.jsonl"

    if not position_file.exists():
        print(f"Position file {position_file} does not exist")
        return {}
    
    yesterday_date = get_yesterday_date(today_date)
    
    max_id = -1
    latest_positions = {}
  
    with position_file.open("r", encoding="utf-8") as f:
        for line in f:
            if not line.strip():
                continue
            try:
                doc = json.loads(line)
                if doc.get("date") == yesterday_date:
                    current_id = doc.get("id", 0)
                    if current_id > max_id:
                        max_id = current_id
                        latest_positions = doc.get("positions", {})
            except Exception:
                continue
    
    return latest_positions

<<<<<<< HEAD
def get_latest_position(today_date: str, signature: str) -> Dict[str, float]:
=======
def get_latest_position(today_date: str, modelname: str) -> Tuple[Dict[str, float], int]:
>>>>>>> 6c18b124
    """
    获取最新持仓。从 ../data/agent_data/{signature}/position/position.jsonl 中读取。
    优先选择当天 (today_date) 中 id 最大的记录；
    若当天无记录，则回退到上一个交易日，选择该日中 id 最大的记录。

    Args:
        today_date: 日期字符串，格式 YYYY-MM-DD，代表今天日期。
        signature: 模型名称，用于构建文件路径。

    Returns:
        (positions, max_id):
          - positions: {symbol: weight} 的字典；若未找到任何记录，则为空字典。
          - max_id: 选中记录的最大 id；若未找到任何记录，则为 -1.
    """
    base_dir = Path(__file__).resolve().parents[1]
    position_file = base_dir / "data" / "agent_data" / signature / "position" / "position.jsonl"

    if not position_file.exists():
        return {}, -1
    
    # 先尝试读取当天记录
    max_id_today = -1
    latest_positions_today: Dict[str, float] = {}
    
    with position_file.open("r", encoding="utf-8") as f:
        for line in f:
            if not line.strip():
                continue
            try:
                doc = json.loads(line)
                if doc.get("date") == today_date:
                    current_id = doc.get("id", -1)
                    if current_id > max_id_today:
                        max_id_today = current_id
                        latest_positions_today = doc.get("positions", {})
            except Exception:
                continue
    
    if max_id_today >= 0:
        return latest_positions_today, max_id_today

    # 当天没有记录，则回退到上一个交易日
    prev_date = get_yesterday_date(today_date)
    
    max_id_prev = -1
    latest_positions_prev: Dict[str, float] = {}

    with position_file.open("r", encoding="utf-8") as f:
        for line in f:
            if not line.strip():
                continue
            try:
                doc = json.loads(line)
                if doc.get("date") == prev_date:
                    current_id = doc.get("id", -1)
                    if current_id > max_id_prev:
                        max_id_prev = current_id
                        latest_positions_prev = doc.get("positions", {})
            except Exception:
                continue
    
    return latest_positions_prev, max_id_prev

def add_no_trade_record(today_date: str, signature: str):
    """
    添加不交易记录。从 ../data/agent_data/{signature}/position/position.jsonl 中前一日最后一条持仓，并更新在今日的position.jsonl文件中。
    Args:
        today_date: 日期字符串，格式 YYYY-MM-DD，代表今天日期。
        signature: 模型名称，用于构建文件路径。

    Returns:
        None
    """
    save_item = {}
    current_position, current_action_id = get_latest_position(today_date, signature)
    
    save_item["date"] = today_date
    save_item["id"] = current_action_id+1
    save_item["this_action"] = {"action":"no_trade","symbol":"","amount":0}
    
    save_item["positions"] = current_position
    base_dir = Path(__file__).resolve().parents[1]
    position_file = base_dir / "data" / "agent_data" / signature / "position" / "position.jsonl"

    with position_file.open("a", encoding="utf-8") as f:
        f.write(json.dumps(save_item) + "\n")
    return 

if __name__ == "__main__":
    today_date = get_config_value("TODAY_DATE")
    signature = get_config_value("SIGNATURE")
    if signature is None:
        raise ValueError("SIGNATURE environment variable is not set")
    print(today_date, signature)
    yesterday_date = get_yesterday_date(today_date)
    print(yesterday_date)
    # today_buy_price = get_open_prices(today_date, all_nasdaq_100_symbols)
    # print(today_buy_price)
    # yesterday_buy_prices, yesterday_sell_prices = get_yesterday_open_and_close_price(today_date, all_nasdaq_100_symbols)
    # print(yesterday_sell_prices)
    # today_init_position = get_today_init_position(today_date, signature='qwen3-max')
    # print(today_init_position)
    # latest_position, latest_action_id = get_latest_position('2025-10-24', 'qwen3-max')
    # print(latest_position, latest_action_id)
    latest_position, latest_action_id = get_latest_position('2025-10-16 16:00:00', 'test')
    print(latest_position, latest_action_id)
    
    # yesterday_profit = get_yesterday_profit(today_date, yesterday_buy_prices, yesterday_sell_prices, today_init_position)
    # # print(yesterday_profit)
    # add_no_trade_record(today_date, signature)<|MERGE_RESOLUTION|>--- conflicted
+++ resolved
@@ -355,11 +355,7 @@
     
     return latest_positions
 
-<<<<<<< HEAD
-def get_latest_position(today_date: str, signature: str) -> Dict[str, float]:
-=======
-def get_latest_position(today_date: str, modelname: str) -> Tuple[Dict[str, float], int]:
->>>>>>> 6c18b124
+def get_latest_position(today_date: str, signature: str) -> Tuple[Dict[str, float], int]:
     """
     获取最新持仓。从 ../data/agent_data/{signature}/position/position.jsonl 中读取。
     优先选择当天 (today_date) 中 id 最大的记录；
