import os

import requests
from dotenv import load_dotenv

load_dotenv()
import json

all_nasdaq_100_symbols = [
    "NVDA",
    "MSFT",
    "AAPL",
    "GOOG",
    "GOOGL",
    "AMZN",
    "META",
    "AVGO",
    "TSLA",
    "NFLX",
    "PLTR",
    "COST",
    "ASML",
    "AMD",
    "CSCO",
    "AZN",
    "TMUS",
    "MU",
    "LIN",
    "PEP",
    "SHOP",
    "APP",
    "INTU",
    "AMAT",
    "LRCX",
    "PDD",
    "QCOM",
    "ARM",
    "INTC",
    "BKNG",
    "AMGN",
    "TXN",
    "ISRG",
    "GILD",
    "KLAC",
    "PANW",
    "ADBE",
    "HON",
    "CRWD",
    "CEG",
    "ADI",
    "ADP",
    "DASH",
    "CMCSA",
    "VRTX",
    "MELI",
    "SBUX",
    "CDNS",
    "ORLY",
    "SNPS",
    "MSTR",
    "MDLZ",
    "ABNB",
    "MRVL",
    "CTAS",
    "TRI",
    "MAR",
    "MNST",
    "CSX",
    "ADSK",
    "PYPL",
    "FTNT",
    "AEP",
    "WDAY",
    "REGN",
    "ROP",
    "NXPI",
    "DDOG",
    "AXON",
    "ROST",
    "IDXX",
    "EA",
    "PCAR",
    "FAST",
    "EXC",
    "TTWO",
    "XEL",
    "ZS",
    "PAYX",
    "WBD",
    "BKR",
    "CPRT",
    "CCEP",
    "FANG",
    "TEAM",
    "CHTR",
    "KDP",
    "MCHP",
    "GEHC",
    "VRSK",
    "CTSH",
    "CSGP",
    "KHC",
    "ODFL",
    "DXCM",
    "TTD",
    "ON",
    "BIIB",
    "LULU",
    "CDW",
    "GFS",
]


<<<<<<< HEAD
=======
def update_json(data: dict, SYMBOL: str):
    file_path = f'./daily_prices_{SYMBOL}.json'
    
    try:
        if os.path.exists(file_path):
            with open(file_path, 'r', encoding='utf-8') as f:
                old_data = json.load(f)
            
            # 合并新旧的"Time Series (60min)"，新data优先（相同时间戳用新数据覆盖）
            old_ts = old_data.get("Time Series (60min)", {})
            new_ts = data.get("Time Series (60min)", {})
            merged_ts = {**old_ts, **new_ts}  # 新数据覆盖旧数据中相同的时间戳
            
            # 创建新的数据字典，避免直接修改传入的data
            merged_data = data.copy()
            merged_data["Time Series (60min)"] = merged_ts
            
            # 如果新数据没有Meta Data，保留旧的Meta Data
            if "Meta Data" not in merged_data and "Meta Data" in old_data:
                merged_data["Meta Data"] = old_data["Meta Data"]
            
            with open(file_path, 'w', encoding='utf-8') as f:
                json.dump(merged_data, f, ensure_ascii=False, indent=4)
        else:
            with open(file_path, 'w', encoding='utf-8') as f:
                json.dump(data, f, ensure_ascii=False, indent=4)
        
        # QQQ 特殊处理：同时保存到另一个文件
        if SYMBOL == "QQQ":
            file_path_qqq = f'./Adaily_prices_{SYMBOL}.json'
            if os.path.exists(file_path_qqq):
                with open(file_path_qqq, 'r', encoding='utf-8') as f:
                    old_data = json.load(f)
                old_ts = old_data.get("Time Series (60min)", {})
                new_ts = data.get("Time Series (60min)", {})
                merged_ts = {**old_ts, **new_ts}
                merged_data = data.copy()
                merged_data["Time Series (60min)"] = merged_ts
                if "Meta Data" not in merged_data and "Meta Data" in old_data:
                    merged_data["Meta Data"] = old_data["Meta Data"]
                with open(file_path_qqq, 'w', encoding='utf-8') as f:
                    json.dump(merged_data, f, ensure_ascii=False, indent=4)
            else:
                with open(file_path_qqq, 'w', encoding='utf-8') as f:
                    json.dump(data, f, ensure_ascii=False, indent=4)
                    
    except (IOError, json.JSONDecodeError, KeyError) as e:
        print(f"Error when update {SYMBOL}: {e}")
        raise
         




>>>>>>> e328be66
def get_daily_price(SYMBOL: str):
    # FUNCTION = "TIME_SERIES_DAILY"
    FUNCTION = "TIME_SERIES_INTRADAY"
    INTERVAL = "60min"
<<<<<<< HEAD
    OUTPUTSIZE = "compact"
    APIKEY = os.getenv("ALPHAADVANTAGE_API_KEY")
    url = f"https://www.alphavantage.co/query?function={FUNCTION}&symbol={SYMBOL}&interval={INTERVAL}&outputsize={OUTPUTSIZE}&entitlement=delayed&apikey={APIKEY}"
=======
    OUTPUTSIZE = 'full'
    APIKEY = os.getenv("ALPHAADVANTAGE_API_KEY")
    url = f'https://www.alphavantage.co/query?function={FUNCTION}&symbol={SYMBOL}&interval={INTERVAL}&outputsize={OUTPUTSIZE}&entitlement=delayed&extended_hours=false&apikey={APIKEY}'
>>>>>>> e328be66
    r = requests.get(url)
    data = r.json()
    print(data)
    if data.get("Note") is not None or data.get("Information") is not None:
        print(f"Error")
        return
<<<<<<< HEAD
    with open(f"./daily_prices_{SYMBOL}.json", "w", encoding="utf-8") as f:
        json.dump(data, f, ensure_ascii=False, indent=4)
    if SYMBOL == "QQQ":
        with open(f"./Adaily_prices_{SYMBOL}.json", "w", encoding="utf-8") as f:
            json.dump(data, f, ensure_ascii=False, indent=4)
=======
    update_json(data, SYMBOL)
>>>>>>> e328be66


if __name__ == "__main__":
    for symbol in all_nasdaq_100_symbols:
        get_daily_price(symbol)

    get_daily_price("QQQ")<|MERGE_RESOLUTION|>--- conflicted
+++ resolved
@@ -111,8 +111,6 @@
 ]
 
 
-<<<<<<< HEAD
-=======
 def update_json(data: dict, SYMBOL: str):
     file_path = f'./daily_prices_{SYMBOL}.json'
     
@@ -167,35 +165,20 @@
 
 
 
->>>>>>> e328be66
 def get_daily_price(SYMBOL: str):
     # FUNCTION = "TIME_SERIES_DAILY"
     FUNCTION = "TIME_SERIES_INTRADAY"
     INTERVAL = "60min"
-<<<<<<< HEAD
-    OUTPUTSIZE = "compact"
-    APIKEY = os.getenv("ALPHAADVANTAGE_API_KEY")
-    url = f"https://www.alphavantage.co/query?function={FUNCTION}&symbol={SYMBOL}&interval={INTERVAL}&outputsize={OUTPUTSIZE}&entitlement=delayed&apikey={APIKEY}"
-=======
     OUTPUTSIZE = 'full'
     APIKEY = os.getenv("ALPHAADVANTAGE_API_KEY")
     url = f'https://www.alphavantage.co/query?function={FUNCTION}&symbol={SYMBOL}&interval={INTERVAL}&outputsize={OUTPUTSIZE}&entitlement=delayed&extended_hours=false&apikey={APIKEY}'
->>>>>>> e328be66
     r = requests.get(url)
     data = r.json()
     print(data)
     if data.get("Note") is not None or data.get("Information") is not None:
         print(f"Error")
         return
-<<<<<<< HEAD
-    with open(f"./daily_prices_{SYMBOL}.json", "w", encoding="utf-8") as f:
-        json.dump(data, f, ensure_ascii=False, indent=4)
-    if SYMBOL == "QQQ":
-        with open(f"./Adaily_prices_{SYMBOL}.json", "w", encoding="utf-8") as f:
-            json.dump(data, f, ensure_ascii=False, indent=4)
-=======
     update_json(data, SYMBOL)
->>>>>>> e328be66
 
 
 if __name__ == "__main__":
