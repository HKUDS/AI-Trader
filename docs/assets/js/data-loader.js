--- conflicted
+++ resolved
@@ -35,23 +35,13 @@
         // Ensure config is loaded
         await this.initialize();
 
-<<<<<<< HEAD
             const agentDataDir = this.currentMarket === 'us' ? 'agent_data' : 'agent_data_astock';
-=======
-        try {
-            const enabledAgents = window.configLoader.getEnabledAgents();
->>>>>>> e328be66
             const agents = [];
 
             for (const agentConfig of enabledAgents) {
                 try {
-<<<<<<< HEAD
                     console.log(`Checking agent: ${agent} in ${agentDataDir}`);
                     const response = await fetch(`${this.baseDataPath}/${agentDataDir}/${agent}/position/position.jsonl`);
-=======
-                    console.log(`Checking agent: ${agentConfig.folder}`);
-                    const response = await fetch(`${this.baseDataPath}/agent_data/${agentConfig.folder}/position/position.jsonl`);
->>>>>>> e328be66
                     if (response.ok) {
                         agents.push(agentConfig.folder);
                         console.log(`Added agent: ${agentConfig.folder}`);
@@ -219,7 +209,6 @@
             }
             return a.id - b.id;
         });
-<<<<<<< HEAD
         
         console.log(`Reduced from ${positions.length} to ${uniquePositions.length} unique daily positions for ${agentName}`);
         
@@ -272,16 +261,6 @@
                 continue;
             }
             
-=======
-
-        console.log(`Reduced from ${positions.length} to ${uniquePositions.length} unique hourly positions for ${agentName}`);
-
-        const assetHistory = [];
-
-        for (const position of uniquePositions) {
-            const timestamp = position.date;
-            const assetValue = await this.calculateAssetValue(position, timestamp);
->>>>>>> e328be66
             assetHistory.push({
                 date: timestamp,
                 value: assetValue,
@@ -436,11 +415,7 @@
             }
 
             const result = {
-<<<<<<< HEAD
                 name: name,
-=======
-                name: window.configLoader.getBenchmarkConfig().folder,
->>>>>>> e328be66
                 positions: [],
                 assetHistory: assetHistory,
                 initialValue: initialValue,
@@ -449,13 +424,8 @@
                     ((assetHistory[assetHistory.length - 1].value - assetHistory[0].value) / assetHistory[0].value * 100) : 0,
                 currency: currency
             };
-<<<<<<< HEAD
             
             console.log(`Successfully loaded ${name} data:`, {
-=======
-
-            console.log('Successfully loaded benchmark data:', {
->>>>>>> e328be66
                 assetHistory: assetHistory.length,
                 initialValue: result.initialValue,
                 currentValue: result.currentValue,
@@ -489,24 +459,12 @@
 
         console.log('Final allData:', Object.keys(allData));
         this.agentData = allData;
-<<<<<<< HEAD
         
         // Load benchmark data (QQQ for US, SSE 50 for A-shares)
         const benchmarkData = await this.loadBenchmarkData();
         if (benchmarkData) {
             allData[benchmarkData.name] = benchmarkData;
             console.log(`Successfully added ${benchmarkData.name} benchmark to allData`);
-=======
-
-        // Load benchmark data if enabled
-        const benchmarkConfig = window.configLoader.getBenchmarkConfig();
-        if (benchmarkConfig && benchmarkConfig.enabled) {
-            const benchmarkData = await this.loadQQQData();
-            if (benchmarkData) {
-                allData[benchmarkConfig.folder] = benchmarkData;
-                console.log(`Successfully added ${benchmarkConfig.display_name} to allData`);
-            }
->>>>>>> e328be66
         }
 
         return allData;
@@ -557,7 +515,6 @@
 
     // Get nice display name for agent
     getAgentDisplayName(agentName) {
-<<<<<<< HEAD
         const names = {
             'gemini-2.5-flash': 'Gemini-2.5-flash',
             'qwen3-max': 'Qwen3-max',
@@ -569,14 +526,10 @@
             'SSE 50': 'SSE 50 Index'
         };
         return names[agentName] || agentName;
-=======
-        return window.configLoader.getDisplayName(agentName);
->>>>>>> e328be66
     }
 
     // Get icon for agent (SVG file path)
     getAgentIcon(agentName) {
-<<<<<<< HEAD
         const icons = {
             'gemini-2.5-flash': './figs/google.svg',
             'qwen3-max': './figs/qwen.svg',
@@ -588,9 +541,6 @@
             'SSE 50': './figs/stock.svg'
         };
         return icons[agentName] || './figs/stock.svg';
-=======
-        return window.configLoader.getIcon(agentName);
->>>>>>> e328be66
     }
 
     // Get agent name without version suffix for icon lookup
@@ -601,7 +551,6 @@
 
     // Get brand color for agent
     getAgentBrandColor(agentName) {
-<<<<<<< HEAD
         const colors = {
             'gemini-2.5-flash': '#8A2BE2',      // Google purple
             'qwen3-max': '#0066ff',       // Qwen Blue
@@ -613,9 +562,6 @@
             'SSE 50': '#e74c3c'              // SSE 50 Red
         };
         return colors[agentName] || null;
-=======
-        return window.configLoader.getColor(agentName);
->>>>>>> e328be66
     }
 }
 
