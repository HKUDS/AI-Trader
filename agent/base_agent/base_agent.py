--- conflicted
+++ resolved
@@ -377,15 +377,11 @@
 
     def _log_message(self, log_file: str, new_messages: List[Dict[str, str]]) -> None:
         """Log messages to log file"""
-<<<<<<< HEAD
-        log_entry = {"timestamp": datetime.now().isoformat(), "signature": self.signature, "new_messages": new_messages}
-=======
         log_entry = {
             # "timestamp": datetime.now().isoformat(),
             "signature": self.signature,
             "new_messages": new_messages
         }
->>>>>>> e328be66
         with open(log_file, "a", encoding="utf-8") as f:
             f.write(json.dumps(log_entry, ensure_ascii=False) + "\n")
 
@@ -412,11 +408,7 @@
 
         # Set up logging
         log_file = self._setup_logging(today_date)
-<<<<<<< HEAD
-
-=======
         write_config_value("LOG_FILE", log_file)
->>>>>>> e328be66
         # Update system prompt
         self.agent = create_agent(
             self.model,
