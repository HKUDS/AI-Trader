--- conflicted
+++ resolved
@@ -257,10 +257,6 @@
         self.base_log_path = log_path or "./data/agent_data"
 
         # Set OpenAI configuration
-<<<<<<< HEAD
-        self.openai_base_url = openai_base_url or os.getenv("OPENAI_API_BASE")
-
-=======
         if openai_base_url==None:
             self.openai_base_url = os.getenv("OPENAI_API_BASE")
         else:
@@ -270,7 +266,6 @@
         else:
             self.openai_api_key = openai_api_key
         
->>>>>>> 53a5e5c4
         # Initialize components
         self.client: Optional[MultiServerMCPClient] = None
         self.tools: Optional[List] = None
@@ -294,7 +289,7 @@
             },
             "search": {
                 "transport": "streamable_http",
-                "url": f"http://localhost:{os.getenv('SEARCH_HTTP_PORT', '8001')}/mcp",
+                "url": f"http://localhost:{os.getenv('SEARCH_HTTP_PORT', '8004')}/mcp",
             },
             "trade": {
                 "transport": "streamable_http",
@@ -314,10 +309,6 @@
         print(f"✅ Loaded {len(self.tools)} MCP tools")
 
         # Create AI model
-<<<<<<< HEAD
-        self.model = ChatOpenAI(model=self.basemodel, base_url=self.openai_base_url, max_retries=3, timeout=30)
-
-=======
         self.model = ChatOpenAI(
             model=self.basemodel,
             base_url=self.openai_base_url,
@@ -326,7 +317,6 @@
             timeout=30
         )
         
->>>>>>> 53a5e5c4
         # Note: agent will be created in run_trading_session() based on specific date
         # because system_prompt needs the current date and price information
 
