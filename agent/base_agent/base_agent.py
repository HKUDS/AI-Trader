--- conflicted
+++ resolved
@@ -4,6 +4,16 @@
 """
 
 import asyncio
+from datetime import datetime, timedelta
+from typing import Dict, List, Optional, Any
+from pathlib import Path
+
+from langchain_mcp_adapters.client import MultiServerMCPClient
+from langchain_openai import ChatOpenAI
+from langchain.agents import create_agent
+from dotenv import load_dotenv
+from utils.date_utils import parse_date
+
 import json
 import os
 # Import project tools
@@ -18,12 +28,6 @@
 from langchain_core.utils.function_calling import convert_to_openai_tool
 from langchain_mcp_adapters.client import MultiServerMCPClient
 from langchain_openai import ChatOpenAI
-<<<<<<< HEAD
-from langchain.agents import create_agent
-from dotenv import load_dotenv
-from utils.date_utils import parse_date
-=======
->>>>>>> 7ddf5f3a
 
 project_root = os.path.dirname(os.path.dirname(os.path.dirname(os.path.abspath(__file__))))
 sys.path.insert(0, project_root)
@@ -549,13 +553,8 @@
                             max_date = current_date
 
         # Check if new dates need to be processed
-<<<<<<< HEAD
         max_date_obj = parse_date(max_date)
         end_date_obj = parse_date(end_date)
-=======
-        max_date_obj = datetime.strptime(max_date, "%Y-%m-%d")
-        end_date_obj = datetime.strptime(end_date, "%Y-%m-%d")
->>>>>>> 7ddf5f3a
 
         if end_date_obj <= max_date_obj:
             return []
@@ -563,6 +562,8 @@
         # Generate trading date list, filtered by actual trading days
         trading_dates = []
         current_date = max_date_obj + timedelta(days=1)
+
+        from tools.price_tools import is_trading_day
 
         while current_date <= end_date_obj:
             date_str = current_date.strftime("%Y-%m-%d")
