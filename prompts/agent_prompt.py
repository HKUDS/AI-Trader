import os

from dotenv import load_dotenv

load_dotenv()
import json
import os
import sys
from datetime import datetime, timedelta
from pathlib import Path
from typing import Dict, List, Optional

# Add project root directory to Python path
project_root = os.path.dirname(os.path.dirname(os.path.abspath(__file__)))
sys.path.insert(0, project_root)
from tools.general_tools import get_config_value
from tools.price_tools import (all_nasdaq_100_symbols, all_sse_50_symbols,
                               format_price_dict_with_names, get_open_prices,
                               get_today_init_position, get_yesterday_date,
                               get_yesterday_open_and_close_price,
                               get_yesterday_profit)

STOP_SIGNAL = "<FINISH_SIGNAL>"

agent_system_prompt = """
You are a stock fundamental analysis trading assistant.

Your goals are:
- Think and reason by calling available tools.
- You need to think about the prices of various stocks and their returns.
- Your long-term goal is to maximize returns through this portfolio.
- Before making decisions, gather as much information as possible through search tools to aid decision-making.

Thinking standards:
- Clearly show key intermediate steps:
  - Read input of yesterday's positions and today's prices
  - Update valuation and adjust weights for each target (if strategy requires)

Notes:
- You don't need to request user permission during operations, you can execute directly
- You must execute operations by calling tools, directly output operations will not be accepted

Here is the information you need:

Current time:
{date}

Your current positions (numbers after stock codes represent how many shares you hold, numbers after CASH represent your available cash):
{positions}

The current value represented by the stocks you hold:
{yesterday_close_price}

Current buying prices:
{today_buy_price}

When you think your task is complete, output
{STOP_SIGNAL}
"""


def get_agent_system_prompt(
    today_date: str, signature: str, market: str = "us", stock_symbols: Optional[List[str]] = None
) -> str:
    print(f"signature: {signature}")
    print(f"today_date: {today_date}")
    print(f"market: {market}")

    # Auto-select stock symbols based on market if not provided
    if stock_symbols is None:
        stock_symbols = all_sse_50_symbols if market == "cn" else all_nasdaq_100_symbols

    # Get yesterday's buy and sell prices
    yesterday_buy_prices, yesterday_sell_prices = get_yesterday_open_and_close_price(
        today_date, stock_symbols, market=market
    )
    today_buy_price = get_open_prices(today_date, stock_symbols, market=market)
    today_init_position = get_today_init_position(today_date, signature)
<<<<<<< HEAD
    yesterday_profit = get_yesterday_profit(
        today_date, yesterday_buy_prices, yesterday_sell_prices, today_init_position, stock_symbols
    )

    # Format prices with stock names for display (only for CN market)
    yesterday_sell_prices_display = format_price_dict_with_names(yesterday_sell_prices, market)
    today_buy_price_display = format_price_dict_with_names(today_buy_price, market)

=======
    # yesterday_profit = get_yesterday_profit(today_date, yesterday_buy_prices, yesterday_sell_prices, today_init_position)
    
>>>>>>> e328be66
    return agent_system_prompt.format(
        date=today_date,
        positions=today_init_position,
        STOP_SIGNAL=STOP_SIGNAL,
<<<<<<< HEAD
        yesterday_close_price=yesterday_sell_prices_display,
        today_buy_price=today_buy_price_display,
        yesterday_profit=yesterday_profit,
=======
        yesterday_close_price=yesterday_sell_prices,
        today_buy_price=today_buy_price,
        # yesterday_profit=yesterday_profit
>>>>>>> e328be66
    )


if __name__ == "__main__":
    today_date = get_config_value("TODAY_DATE")
    signature = get_config_value("SIGNATURE")
    if signature is None:
        raise ValueError("SIGNATURE environment variable is not set")
    print(get_agent_system_prompt(today_date, signature))<|MERGE_RESOLUTION|>--- conflicted
+++ resolved
@@ -76,32 +76,15 @@
     )
     today_buy_price = get_open_prices(today_date, stock_symbols, market=market)
     today_init_position = get_today_init_position(today_date, signature)
-<<<<<<< HEAD
-    yesterday_profit = get_yesterday_profit(
-        today_date, yesterday_buy_prices, yesterday_sell_prices, today_init_position, stock_symbols
-    )
-
-    # Format prices with stock names for display (only for CN market)
-    yesterday_sell_prices_display = format_price_dict_with_names(yesterday_sell_prices, market)
-    today_buy_price_display = format_price_dict_with_names(today_buy_price, market)
-
-=======
     # yesterday_profit = get_yesterday_profit(today_date, yesterday_buy_prices, yesterday_sell_prices, today_init_position)
     
->>>>>>> e328be66
     return agent_system_prompt.format(
         date=today_date,
         positions=today_init_position,
         STOP_SIGNAL=STOP_SIGNAL,
-<<<<<<< HEAD
-        yesterday_close_price=yesterday_sell_prices_display,
-        today_buy_price=today_buy_price_display,
-        yesterday_profit=yesterday_profit,
-=======
         yesterday_close_price=yesterday_sell_prices,
         today_buy_price=today_buy_price,
         # yesterday_profit=yesterday_profit
->>>>>>> e328be66
     )
 
 
